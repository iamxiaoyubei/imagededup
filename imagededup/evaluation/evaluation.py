from imagededup.handlers.metrics.information_retrieval import (
    mean_metric,
    get_all_metrics,
)
from imagededup.handlers.metrics.classification import classification_metrics
from typing import Dict


def _check_map_completeness(ground_truth_map: Dict, duplicate_map: Dict):
    ground_truth_keys_set = set(ground_truth_map.keys())
    duplicate_map_keys_set = set(duplicate_map.keys())

    if not ground_truth_keys_set == duplicate_map_keys_set:
        diff = ground_truth_keys_set.symmetric_difference(duplicate_map_keys_set)
        raise Exception(f'Please ensure that ground truth and duplicate map have the same keys!'
                        f' Following keys uncommon between ground truth and duplicate_map:\n{diff}')


def evaluate(
    ground_truth_map: Dict = None, duplicate_map: Dict = None, metric: str = 'all'
):
    metric = metric.lower()
    _check_map_completeness(ground_truth_map, duplicate_map)

    if metric in ['map', 'ndcg', 'jaccard']:
        return {metric: mean_metric(ground_truth_map, duplicate_map, metric=metric)}
<<<<<<< HEAD
    elif metric == "classification":
        return classification_metrics(ground_truth_map, duplicate_map)
    elif metric == "all":
        return (
            get_all_metrics(ground_truth_map, duplicate_map),
            classification_metrics(ground_truth_map, duplicate_map),
        )
    else:
        raise ValueError("Acceptable metrics are: 'map', 'ndcg', 'jaccard', 'classification', 'all'")
=======
    elif metric == 'all':
        return get_all_metrics(ground_truth_map, duplicate_map)
    else:
        raise ValueError('Acceptable metrics are: \'map\', \'ndcg\', \'jaccard\', \'all\' ')
>>>>>>> ee723309
<|MERGE_RESOLUTION|>--- conflicted
+++ resolved
@@ -24,7 +24,6 @@
 
     if metric in ['map', 'ndcg', 'jaccard']:
         return {metric: mean_metric(ground_truth_map, duplicate_map, metric=metric)}
-<<<<<<< HEAD
     elif metric == "classification":
         return classification_metrics(ground_truth_map, duplicate_map)
     elif metric == "all":
@@ -34,9 +33,3 @@
         )
     else:
         raise ValueError("Acceptable metrics are: 'map', 'ndcg', 'jaccard', 'classification', 'all'")
-=======
-    elif metric == 'all':
-        return get_all_metrics(ground_truth_map, duplicate_map)
-    else:
-        raise ValueError('Acceptable metrics are: \'map\', \'ndcg\', \'jaccard\', \'all\' ')
->>>>>>> ee723309
